--- conflicted
+++ resolved
@@ -67,11 +67,7 @@
 )
 
 DATASET_FP = Path("/persistent/colabfit_raw_data/new_raw_datasets_2.0/ani1x/")  # HSRN
-<<<<<<< HEAD
-DATASET_FP = Path("data/ani1x")  # remove --> local
-=======
 DATASET_FP = Path("data/ani1x")  # local and Greene
->>>>>>> 78fd46ca
 DATASET_NAME = "ANI-1x"
 LINKS = [
     "https://doi.org/10.1038/s41597-020-0473-z",
