"""
author: gpwolfe

File notes
----------
There are several different files and file types
trajectories appear to be contained in extxyz.xz compressed files in
the subdir is2res_train_trajectories
There is some data in the form of a matching filestem-id followed by a float in
a file called 'system.txt'. This appears to be close to the potential energy values
in the corresponding extxyz.xz file.
Files with different "random123456" ids are contained in the subdir uc
These are plain extxyz files
There is a set of metadata for the latter contained in the file 'oc20_data_mapping.pkl'

The reconnect functool function comes from:
https://gist.github.com/anthonywu/1696591#file-graceful_auto_reconnect-py
as a way to handle a disconnect/connection reset by peer (hopfully)



2023.4.1: trying batching without creating and closing the client for each batch. Ids
are being saved to {ds-id}_config_ids.txt and {ds-id}_do_id.txt. Next step would be to
do the dataset creation.

"""

from argparse import ArgumentParser
from ase.io import read
from colabfit import ATOMS_LABELS_FIELD, ATOMS_NAME_FIELD
from colabfit.tools.converters import AtomicConfiguration
from colabfit.tools.database import MongoDatabase, generate_ds_id
from colabfit.tools.property_definitions import (
    potential_energy_pd,
    atomic_forces_pd,
    free_energy_pd,
)
import functools
import itertools
import logging
import multiprocessing
import numpy as np
from pathlib import Path
import sys
import time
from tqdm import tqdm

# import aiohttp
import asyncio
import pymongo


<<<<<<< HEAD
BATCH_SIZE = 2
today = f"{time.strftime('%Y')}_{time.strftime('%m')}_{time.strftime('%d')}"
=======
BATCH_SIZE = 512
DATASET_FP = Path("/vast/gw2338/is2res_train_trajectories")  # Greene
DATASET_FP = Path("is2res_train_trajectories")  # local

>>>>>>> 70ed45bb

today = f"{time.strftime('%Y')}_{time.strftime('%m')}_{time.strftime('%d')}"
AUTHORS = [
    "Lowik Chanussot",
    "Abhishek Das",
    "Siddharth Goyal",
    "Thibaut Lavril",
    "Muhammed Shuaibi",
    "Morgane Riviere",
    "Kevin Tran",
    "Javier Heras-Domingo",
    "Caleb Ho",
    "Weihua Hu",
    "Aini Palizhati",
    "Anuroop Sriram",
    "Brandon Wood",
    "Junwoong Yoon",
    "Devi Parikh",
    "C. Lawrence Zitnick",
    "Zachary Ulissi",
]
PUBLICATION = "https://arxiv.org/abs/2010.09990"
DATA_LINK = "https://github.com/Open-Catalyst-Project/ocp/blob/main/DATASET.md"
LINKS = [
    "https://arxiv.org/abs/2010.09990",
    "https://github.com/Open-Catalyst-Project/ocp/blob/main/DATASET.md",
]
DS_DESC = (
    "Configurations for the initial structure to relaxed energy "
    "(IS2RE) and initial structure to relaxed structure (IS2RS) tasks of "
    'Open Catalyst 2020 (OC20). Dataset corresponds to the "All IS2RE/S training '
    'data split under the "Relaxation Trajectories" '
    "section of the Open Catalyst Project GitHub page."
)
DATASET = "OC20_IS2RES_train"
<<<<<<< HEAD
DATASET_FP = Path("/vast/gw2338/is2res_train_trajectories")  # Greene
DATASET_FP = Path("is2res_train_trajectories")  # local

=======
>>>>>>> 70ed45bb
PKL_FP = DATASET_FP / "oc20_data_mapping.pkl"
GLOB_STR = "*.extxyz"
NAME_FIELD = "name"
LABELS_FIELD = "labels"

ID_META_MAP = np.load(PKL_FP, allow_pickle=True)


# async def fetch_data():
#     url = "http://10.32.250.13:30007"
#     async with aiohttp.ClientSession() as session:
#         async with session.get(url) as _:
#             pass


# async def poke_nodeport_and_sleep():
#     while True:
#         await fetch_data()
#         await asyncio.sleep(240)


# async def run_poke_and_sleep():
#     await poke_nodeport_and_sleep()


with open(DATASET_FP / "system.txt", "r") as f:
    ref_text = [x.strip().split(",") for x in f.readlines()]
    REF_E_DICT = {k: float(v) for k, v in ref_text}

property_map = {
    "potential-energy": [
        {
            "energy": {"field": "energy", "units": "eV"},
            "per-atom": {"value": False, "units": None},
            "reference-energy": {"field": "ref_energy", "units": "eV"},
            "_metadata": {
                "software": {"value": "VASP"},
                "method": {"value": "DFT-PBE"},
            },
        }
    ],
    "atomic-forces": [
        {
            "forces": {"field": "forces", "units": "eV/angstrom"},
            "_metadata": {
                "software": {"value": "VASP"},
                "method": {"value": "DFT-PBE"},
                "reference_energy": {"field": "ref_energy"},
            },
        }
    ],
    "free-energy": [
        {
            "energy": {"field": "free_energy", "units": "eV"},
            "per-atom": {"value": False, "units": None},
            "reference-energy": {"field": "ref_energy", "units": "eV"},
            "_metadata": {
                "software": {"value": "VASP"},
                "method": {"value": "DFT-PBE"},
            },
        }
    ],
}
co_md_map = {
    "bulk_id": {"field": "bulk_id"},
    "bulk_mpid": {"field": "bulk_mpid"},
    "ads_id": {"field": "ads_id"},
    "bulk_symbols": {"field": "bulk_symbols"},
    "ads_symbols": {"field": "ads_symbols"},
    "miller_index": {"field": "miller_index"},
    "shift": {"field": "shift"},
    "adsorption_site": {"field": "adsorption_site"},
    "oc_class": {"field": "class"},
    "oc_anomaly": {"field": "anomaly"},
    "frame": {"field": "frame"},
    "oc-id": {"field": "oc_id"},
}


def reader(filepath):
    fp_stem = filepath.stem
    configs = []
    ase_configs = read(filepath, index=":")

    for i, ase_config in enumerate(ase_configs):
        config = AtomicConfiguration().from_ase(ase_config)
        # positions=ase_config.positions,
        # numbers=ase_config.numbers,
        # pbc=ase_config.pbc,
        # cell=ase_config.cell,
        # )
        config.info = ase_config.info
        config.info["forces"] = ase_config.arrays["forces"]
        config.info["ref_energy"] = REF_E_DICT[fp_stem]
        config.info["system_id"] = fp_stem
        config.info["name"] = f"{filepath.parts[-3]}_{fp_stem}_{i}"
        id_meta = ID_META_MAP.get(fp_stem)
        if id_meta:
            config.info.update(id_meta)
        configs.append(config)

    return configs


def read_for_pool(filepath):
    configurations = []
    new = reader(filepath)
    for i, atoms in enumerate(new):
        if NAME_FIELD in atoms.info:
            atoms.info[ATOMS_NAME_FIELD] = [atoms.info[NAME_FIELD]]
        else:
            raise RuntimeError(
                f"Field {NAME_FIELD} not in atoms.info for index "
                f"{i} in {filepath}. Set `name_field=None` "
                "to use `default_name`."
            )

        if LABELS_FIELD not in atoms.info:
            atoms.info[ATOMS_LABELS_FIELD] = set()
        else:
            atoms.info[ATOMS_LABELS_FIELD] = set(atoms.info[LABELS_FIELD])
        configurations.append(atoms)

    return configurations


def auto_reconnect(mongo_func):
    """Gracefully handle a reconnection event."""

    @functools.wraps(mongo_func)
    def wrapper(*args, **kwargs):
        for attempt in range(MAX_AUTO_RECONNECT_ATTEMPTS):
            try:
                return mongo_func(*args, **kwargs)
            except pymongo.errors.AutoReconnect as e:
                wait_t = 0.5 * pow(2, attempt)  # exponential back off
                logging.warning(
                    "PyMongo auto-reconnecting... %s. Waiting %.1f seconds.",
                    str(e),
                    wait_t,
                )
                time.sleep(wait_t)

    return wrapper


@auto_reconnect
def get_configs(ds_id, client, pool):
    # ids = []
    fps = list(DATASET_FP.rglob(GLOB_STR))
    n_batches = len(fps) // BATCH_SIZE
    leftover = len(fps) % BATCH_SIZE
    indices = [((b * BATCH_SIZE, (b + 1) * BATCH_SIZE)) for b in range(n_batches)]
    if leftover:
        indices.append((BATCH_SIZE * n_batches, len(fps)))

    for batch_num, batch in tqdm(enumerate(indices)):
        beg, end = batch
        filepaths = fps[beg:end]
        configurations = list(
            itertools.chain.from_iterable(pool.map(read_for_pool, filepaths))
        )

        ids_batch = list(
            client.insert_data(
                configurations,
                ds_id=ds_id,
                co_md_map=co_md_map,
                property_map=property_map,
                generator=False,
                verbose=False,
            )
        )
        co_ids, do_ids = list(zip(*ids_batch))
        co_id_file = Path(
            f"{ds_id}_co_ids_{today}/{ds_id}_config_ids_batch_{batch_num}.txt"
        )
        co_id_file.parent.mkdir(parents=True, exist_ok=True)
        do_id_file = Path(
            f"{ds_id}_do_ids_{today}/{ds_id}_do_ids_batch_{batch_num}.txt"
        )
        do_id_file.parent.mkdir(parents=True, exist_ok=True)
        with open(co_id_file, "a") as f:
            f.writelines([f"{id}\n" for id in co_ids])
        with open(do_id_file, "a") as f:
            f.writelines([f"{id}\n" for id in do_ids])
        # ids.extend(ids_batch)
        # client.close()
    return


MAX_AUTO_RECONNECT_ATTEMPTS = 100


@auto_reconnect
async def main(argv):
    parser = ArgumentParser()
    parser.add_argument("-i", "--ip", type=str, help="IP of host mongod")
    parser.add_argument(
        "-d",
        "--db_name",
        type=str,
        help="Name of MongoDB database to add dataset to",
        default="----",
    )
    parser.add_argument(
        "-p",
        "--nprocs",
        type=int,
        help="Number of processors to use for job",
        default=4,
    )
    parser.add_argument("-r", "--port", type=int, help="Target port for MongoDB")

    args = parser.parse_args(argv)
    nprocs = args.nprocs
    client = MongoDatabase(
        args.db_name, nprocs=nprocs, uri=f"mongodb://{args.ip}:{args.port}"
    )

    ds_id = generate_ds_id()
    client.insert_property_definition(potential_energy_pd)
    client.insert_property_definition(free_energy_pd)
    client.insert_property_definition(atomic_forces_pd)
    pool = multiprocessing.Pool(nprocs)
    get_configs(ds_id, client, pool)
    # ids = get_configs(ds_id, args)

    # all_co_ids, all_do_ids = list(zip(*ids))

    # client.insert_dataset(
    #     do_hashes=all_do_ids,
    #     ds_id=ds_id,
    #     name=DATASET,
    #     authors=AUTHORS,
    #     links=[PUBLICATION, DATA_LINK],
    #     description=DS_DESC,
    #     verbose=False,
    #     data_license="https://creativecommons.org/licenses/by/4.0/",
    # )


async def submain(args):
    asyncio.create_task(main(args))
    # await run_poke_and_sleep()


if __name__ == "__main__":
    args = sys.argv[1:]
    asyncio.run(submain(args))<|MERGE_RESOLUTION|>--- conflicted
+++ resolved
@@ -50,15 +50,10 @@
 import pymongo
 
 
-<<<<<<< HEAD
-BATCH_SIZE = 2
-today = f"{time.strftime('%Y')}_{time.strftime('%m')}_{time.strftime('%d')}"
-=======
 BATCH_SIZE = 512
 DATASET_FP = Path("/vast/gw2338/is2res_train_trajectories")  # Greene
 DATASET_FP = Path("is2res_train_trajectories")  # local
 
->>>>>>> 70ed45bb
 
 today = f"{time.strftime('%Y')}_{time.strftime('%m')}_{time.strftime('%d')}"
 AUTHORS = [
@@ -94,12 +89,6 @@
     "section of the Open Catalyst Project GitHub page."
 )
 DATASET = "OC20_IS2RES_train"
-<<<<<<< HEAD
-DATASET_FP = Path("/vast/gw2338/is2res_train_trajectories")  # Greene
-DATASET_FP = Path("is2res_train_trajectories")  # local
-
-=======
->>>>>>> 70ed45bb
 PKL_FP = DATASET_FP / "oc20_data_mapping.pkl"
 GLOB_STR = "*.extxyz"
 NAME_FIELD = "name"
